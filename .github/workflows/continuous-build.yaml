--- conflicted
+++ resolved
@@ -16,11 +16,7 @@
     steps:
       - uses: actions/checkout@v4
       - name: Build
-<<<<<<< HEAD
-        run: cargo build --all-targets --all-features
-=======
         run: cargo build
->>>>>>> e6eee9d0
 
   Examples:
     name: ESP32C6 Example
